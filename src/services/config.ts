--- conflicted
+++ resolved
@@ -139,12 +139,9 @@
     }
     if (process.env.ANTHROPIC_API_KEY) {
       config.anthropicApiKey = process.env.ANTHROPIC_API_KEY;
-<<<<<<< HEAD
     }
     if (process.env.OPEN_INTERPRETER_PATH) {
       config.openInterpreter = process.env.OPEN_INTERPRETER_PATH;
-=======
->>>>>>> 6ba017dd
     }
 
     return config;
@@ -318,19 +315,18 @@
     let currentValue: string | undefined;
 
     if (configFileValues) {
-<<<<<<< HEAD
       const fieldValue = configFileValues[field];
       fromConfig = !!fieldValue;
-      
+
       if (fromConfig) {
         // Define sensitive fields that should be masked
         const sensitiveFields: ConfigFieldName[] = [
-          "githubToken", 
-          "atlassianApiToken", 
-          "onyxApiKey", 
+          "githubToken",
+          "atlassianApiToken",
+          "onyxApiKey",
           "anthropicApiKey"
         ];
-        
+
         if (sensitiveFields.includes(field)) {
           currentValue = "***";
         } else if (field === "appSetupInstructions") {
@@ -338,41 +334,6 @@
         } else {
           currentValue = fieldValue;
         }
-=======
-      switch (field) {
-        case "githubToken":
-          fromConfig = !!configFileValues.githubToken;
-          currentValue = fromConfig ? "***" : undefined;
-          break;
-        case "atlassianBaseUrl":
-          fromConfig = !!configFileValues.atlassianBaseUrl;
-          currentValue = configFileValues.atlassianBaseUrl;
-          break;
-        case "atlassianEmail":
-          fromConfig = !!configFileValues.atlassianEmail;
-          currentValue = configFileValues.atlassianEmail;
-          break;
-        case "atlassianApiToken":
-          fromConfig = !!configFileValues.atlassianApiToken;
-          currentValue = fromConfig ? "***" : undefined;
-          break;
-        case "onyxBaseUrl":
-          fromConfig = !!configFileValues.onyxBaseUrl;
-          currentValue = configFileValues.onyxBaseUrl;
-          break;
-        case "onyxApiKey":
-          fromConfig = !!configFileValues.onyxApiKey;
-          currentValue = fromConfig ? "***" : undefined;
-          break;
-        case "anthropicApiKey":
-          fromConfig = !!configFileValues.anthropicApiKey;
-          currentValue = fromConfig ? "***" : undefined;
-          break;
-        case "appSetupInstructions":
-          fromConfig = !!configFileValues.appSetupInstructions;
-          currentValue = fromConfig ? "(configured)" : undefined;
-          break;
->>>>>>> 6ba017dd
       }
     }
 
@@ -410,10 +371,7 @@
     if (process.env.ANTHROPIC_API_KEY) delete filteredConfig.anthropicApiKey;
     if (process.env.ONYX_BASE_URL) delete filteredConfig.onyxBaseUrl;
     if (process.env.ONYX_API_KEY) delete filteredConfig.onyxApiKey;
-<<<<<<< HEAD
     if (process.env.OPEN_INTERPRETER_PATH) delete filteredConfig.openInterpreter;
-=======
->>>>>>> 6ba017dd
 
     return filteredConfig;
   }
